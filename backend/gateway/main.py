from fastapi import FastAPI, UploadFile, HTTPException, File
import uvicorn
import os
import httpx
from pathlib import Path
import logging
import time
from typing import List, Optional
import mimetypes
from pydantic import BaseModel

# Configure logging
logging.basicConfig(
    format='%(asctime)s - %(levelname)s - %(message)s',
    level=logging.INFO,
    handlers=[logging.StreamHandler()]
)
logger = logging.getLogger(__name__)
logger.info("Gateway service is starting up")

# Environment variables with defaults
BASE_DIR = os.getenv('BASE_DIR', '/usr/local/app/data/mp4/')
PREPROCESS_ENDPOINT = os.getenv('PREPROCESS_SERVICE_URL', 'http://preprocess:8001/preprocess/')
WHISPER_ENDPOINT = os.getenv('WHISPER_SERVICE_URL', 'http://whisper:8002/whisper/')
SUMMARIZATION_ENDPOINT = os.getenv('SUMMARIZATION_SERVICE_URL', 'http://summarization:8003/summarization/')
REQUEST_TIMEOUT = int(os.getenv('REQUEST_TIMEOUT', 1200))  # 20 minutes default

<<<<<<< HEAD
# base dir of path to save file to 
BASE_DIR = "/home/user/meeting-summalization/database/input/"
=======
# Create directories if they don't exist
os.makedirs(BASE_DIR, exist_ok=True)
>>>>>>> d486c543

# Setup FastAPI service
app = FastAPI(title="Meeting Summarization Gateway")

class ServiceStatus(BaseModel):
    service: str
    status: str
    message: Optional[str] = None

@app.get("/")
def running():
    return {"status": "Gateway service is running"}

@app.get("/healthcheck")
async def healthcheck():
    """Check if all services are available"""
    results = []
    
    async with httpx.AsyncClient() as client:
        for service, url in [
            ("preprocess", PREPROCESS_ENDPOINT.replace("/preprocess/", "/")),
            ("whisper", WHISPER_ENDPOINT.replace("/whisper/", "/")),
            ("summarization", SUMMARIZATION_ENDPOINT.replace("/summlization/", "/"))
        ]:
            try:
                response = await client.get(url, timeout=5.0)
                if response.status_code == 200:
                    results.append(ServiceStatus(service=service, status="up"))
                else:
                    results.append(ServiceStatus(
                        service=service, 
                        status="error", 
                        message=f"HTTP {response.status_code}"
                    ))
            except Exception as e:
                results.append(ServiceStatus(
                    service=service, 
                    status="down", 
                    message=str(e)
                ))
    
    return results

<<<<<<< HEAD
    # step 1: gateway accept user uploaded file
    try: 
        contents = await file.read()
        file_path = os.path.join(BASE_DIR, file.filename)
        file_name, file_extension = os.path.splitext(file_path)
        file_name = str(Path(file_path).stem)
=======
@app.post("/uploadfile/")
async def create_upload_file(file: UploadFile = File(...)):
    """Process an uploaded meeting recording"""
    start_time = time.time()
    logger.info(f"Received file: {file.filename}")
    
    # Validate file type
    if not file.filename.lower().endswith('.mp4'):
        logger.error(f"Invalid file type: {file.filename}")
        raise HTTPException(status_code=400, detail="Only MP4 files are supported")
    
    # Step 1: Save uploaded file
    try:
        file_path = Path(BASE_DIR) / file.filename
        file_name = file_path.stem
        
>>>>>>> d486c543
        with open(file_path, "wb") as file_upload:
            contents = await file.read()
            file_upload.write(contents)
        logger.info(f"File saved to {file_path}")
    except Exception as e:
        logger.error(f"Failed to save file: {e}")
        raise HTTPException(status_code=500, detail=f"Gateway failed to save file: {str(e)}")
    
<<<<<<< HEAD
    # step 2: gateway send file path to preprocess file 
    logger.info(f"sending files: {file_name} to preprocess service with ext: {file_extension}")

=======
    # Step 2: Send to preprocess service
    logger.info(f"Sending file: {file_name} to preprocess service")
>>>>>>> d486c543
    try:
        async with httpx.AsyncClient() as client:
            preprocess_response = await client.post(
                PREPROCESS_ENDPOINT,
<<<<<<< HEAD
                json={
                    "filename": file_name,
                    "ext": file_extension
                },
                timeout=120
=======
                json={"filename": file_name},
                timeout=REQUEST_TIMEOUT
>>>>>>> d486c543
            )
            if preprocess_response.status_code != 200:
                raise Exception(f"Preprocess returned status {preprocess_response.status_code}")
        logger.info("Preprocessing completed")
    except httpx.TimeoutException:
        logger.error("Preprocessing timed out")
        raise HTTPException(status_code=504, detail="Preprocessing timed out")
    except Exception as e:
<<<<<<< HEAD
        logger.error(f"preprocessing failed: {e}")
        raise HTTPException(status_code=500, detail=f"preprocess failed: {str(e)}")

    # step 3: preprocess send file path (preprocessed back to gateway)
    preprocessed_file_path = preprocesss_response.json()[0]['preprocessd_file_path']

    # step 4: gateway send file path (preprocessed to whisper)
    logger.info(f"sending files: {preprocessed_file_path} to whisper service")

=======
        logger.error(f"Preprocessing failed: {e}")
        raise HTTPException(status_code=500, detail=f"Preprocess failed: {str(e)}")
    
    # Step 3: Get preprocessed file path
    try:
        preprocessed_file_path = preprocess_response.json()[0]['preprocessd_file_path']
    except (KeyError, IndexError) as e:
        logger.error(f"Invalid preprocess response format: {e}")
        raise HTTPException(status_code=500, detail="Invalid response from preprocess service")
    
    # Step 4: Send to whisper service
    logger.info(f"Sending file: {preprocessed_file_path} to whisper service")
>>>>>>> d486c543
    try:
        async with httpx.AsyncClient() as client:
            transcription_response = await client.post(
                WHISPER_ENDPOINT,
                json={"filename": preprocessed_file_path},
                timeout=REQUEST_TIMEOUT
            )
            if transcription_response.status_code != 200:
                raise Exception(f"Whisper returned status {transcription_response.status_code}")
        logger.info("Transcription completed")
    except httpx.TimeoutException:
        logger.error("Transcription timed out")
        raise HTTPException(status_code=504, detail="Transcription timed out")
    except Exception as e:
        logger.error(f"Whisper failed: {e}")
        raise HTTPException(status_code=500, detail=f"Whisper failed: {str(e)}")
    
    # Step 5: Get transcription file path
    try:
        transcription_file_path = transcription_response.json()[0]['trancription_file_path']
    except (KeyError, IndexError) as e:
        logger.error(f"Invalid whisper response format: {e}")
        raise HTTPException(status_code=500, detail="Invalid response from whisper service")
    
    # Step 6: Send to summarization service
    logger.info(f"Sending file: {transcription_file_path} to summarization service")
    try:
        async with httpx.AsyncClient() as client:
            summarization_response = await client.post(
                SUMMARIZATION_ENDPOINT,
                json={"filename": transcription_file_path},
                timeout=REQUEST_TIMEOUT
            )
            if summarization_response.status_code != 200:
                raise Exception(f"Summarization returned status {summarization_response.status_code}")
        logger.info("Summarization completed")
    except httpx.TimeoutException:
        logger.error("Summarization timed out")
        raise HTTPException(status_code=504, detail="Summarization timed out")
    except Exception as e:
        logger.error(f"Summarization failed: {e}")
        raise HTTPException(status_code=500, detail=f"Summarization failed: {str(e)}")
    
    # Step 7: Get summarization file path
    try:
        summarization_file_path = summarization_response.json()[0]['summarization_file_path']
    except (KeyError, IndexError) as e:
        logger.error(f"Invalid summarization response format: {e}")
        raise HTTPException(status_code=500, detail="Invalid response from summarization service")
    
    logger.info(f"Reading summary file: {summarization_file_path}")
    
    # Calculate processing time
    elapsed_time = time.time() - start_time
    logger.info(f"Total processing time: {elapsed_time:.2f} seconds")
    
    # Step 8: Read the summary file content
    try:
        summary_file = Path('/usr/local/app/data/txt/') / f"{summarization_file_path}.txt"
        with open(summary_file, "r", encoding="utf-8") as f:
            summary_content = f.read()
        logger.info(f"Successfully read summary content ({len(summary_content)} characters)")
    except Exception as e:
        logger.error(f"Failed to read summary file: {e}")
        raise HTTPException(status_code=500, detail=f"Failed to read summary file: {str(e)}")
    
    # Step 9: Return result to user
    return {
        "filename": str(summarization_file_path),
        "summary": summary_content,
        "processing_time_seconds": round(elapsed_time, 2)
    }

if __name__ == "__main__":
    port = int(os.getenv("PORT", 8000))
    uvicorn.run(app, host="0.0.0.0", port=port, log_level="info")<|MERGE_RESOLUTION|>--- conflicted
+++ resolved
@@ -25,13 +25,8 @@
 SUMMARIZATION_ENDPOINT = os.getenv('SUMMARIZATION_SERVICE_URL', 'http://summarization:8003/summarization/')
 REQUEST_TIMEOUT = int(os.getenv('REQUEST_TIMEOUT', 1200))  # 20 minutes default
 
-<<<<<<< HEAD
-# base dir of path to save file to 
-BASE_DIR = "/home/user/meeting-summalization/database/input/"
-=======
 # Create directories if they don't exist
 os.makedirs(BASE_DIR, exist_ok=True)
->>>>>>> d486c543
 
 # Setup FastAPI service
 app = FastAPI(title="Meeting Summarization Gateway")
@@ -75,14 +70,6 @@
     
     return results
 
-<<<<<<< HEAD
-    # step 1: gateway accept user uploaded file
-    try: 
-        contents = await file.read()
-        file_path = os.path.join(BASE_DIR, file.filename)
-        file_name, file_extension = os.path.splitext(file_path)
-        file_name = str(Path(file_path).stem)
-=======
 @app.post("/uploadfile/")
 async def create_upload_file(file: UploadFile = File(...)):
     """Process an uploaded meeting recording"""
@@ -99,7 +86,6 @@
         file_path = Path(BASE_DIR) / file.filename
         file_name = file_path.stem
         
->>>>>>> d486c543
         with open(file_path, "wb") as file_upload:
             contents = await file.read()
             file_upload.write(contents)
@@ -108,28 +94,14 @@
         logger.error(f"Failed to save file: {e}")
         raise HTTPException(status_code=500, detail=f"Gateway failed to save file: {str(e)}")
     
-<<<<<<< HEAD
-    # step 2: gateway send file path to preprocess file 
-    logger.info(f"sending files: {file_name} to preprocess service with ext: {file_extension}")
-
-=======
     # Step 2: Send to preprocess service
     logger.info(f"Sending file: {file_name} to preprocess service")
->>>>>>> d486c543
     try:
         async with httpx.AsyncClient() as client:
             preprocess_response = await client.post(
                 PREPROCESS_ENDPOINT,
-<<<<<<< HEAD
-                json={
-                    "filename": file_name,
-                    "ext": file_extension
-                },
-                timeout=120
-=======
                 json={"filename": file_name},
                 timeout=REQUEST_TIMEOUT
->>>>>>> d486c543
             )
             if preprocess_response.status_code != 200:
                 raise Exception(f"Preprocess returned status {preprocess_response.status_code}")
@@ -138,17 +110,6 @@
         logger.error("Preprocessing timed out")
         raise HTTPException(status_code=504, detail="Preprocessing timed out")
     except Exception as e:
-<<<<<<< HEAD
-        logger.error(f"preprocessing failed: {e}")
-        raise HTTPException(status_code=500, detail=f"preprocess failed: {str(e)}")
-
-    # step 3: preprocess send file path (preprocessed back to gateway)
-    preprocessed_file_path = preprocesss_response.json()[0]['preprocessd_file_path']
-
-    # step 4: gateway send file path (preprocessed to whisper)
-    logger.info(f"sending files: {preprocessed_file_path} to whisper service")
-
-=======
         logger.error(f"Preprocessing failed: {e}")
         raise HTTPException(status_code=500, detail=f"Preprocess failed: {str(e)}")
     
@@ -161,7 +122,6 @@
     
     # Step 4: Send to whisper service
     logger.info(f"Sending file: {preprocessed_file_path} to whisper service")
->>>>>>> d486c543
     try:
         async with httpx.AsyncClient() as client:
             transcription_response = await client.post(
